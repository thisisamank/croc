package main

import (
	"bufio"
	"flag"
	"fmt"
	"os"
	"strings"
)

const BUFFERSIZE = 1024

var oneGigabytePerSecond = 1000000 // expressed as kbps

type Flags struct {
	Relay               bool
	Debug               bool
<<<<<<< HEAD
=======
	Wait                bool
>>>>>>> 6bdbdce6
	DontEncrypt         bool
	Server              string
	File                string
	Code                string
	Rate                int
	NumberOfConnections int
}

var version string

func main() {
	fmt.Println(`
         /\_/\
    ____/ o o \
  /~____  =ø= /
 (______)__m_m)

croc version ` + version + `
`)
	flags := new(Flags)
	flag.BoolVar(&flags.Relay, "relay", false, "run as relay")
	flag.BoolVar(&flags.Debug, "debug", false, "debug mode")
<<<<<<< HEAD
=======
	flag.BoolVar(&flags.Wait, "wait", false, "wait for code to be sent")
>>>>>>> 6bdbdce6
	flag.StringVar(&flags.Server, "server", "cowyo.com", "address of relay server")
	flag.StringVar(&flags.File, "send", "", "file to send")
	flag.StringVar(&flags.Code, "code", "", "use your own code phrase")
	flag.IntVar(&flags.Rate, "rate", oneGigabytePerSecond, "throttle down to speed in kbps")
	flag.BoolVar(&flags.DontEncrypt, "no-encrypt", false, "turn off encryption")
	flag.IntVar(&flags.NumberOfConnections, "threads", 4, "number of threads to use")
	flag.Parse()

	if flags.Relay {
		r := NewRelay(flags)
		r.Run()
	} else {
		c := NewConnection(flags)
		err := c.Run()
		if err != nil {
			fmt.Printf("Error! Please submit the following error to https://github.com/schollz/croc/issues:\n\n'%s'\n\n", err.Error())
		}
	}
}

func getInput(prompt string) string {
	reader := bufio.NewReader(os.Stdin)
	fmt.Print(prompt)
	text, _ := reader.ReadString('\n')
	return strings.TrimSpace(text)
}<|MERGE_RESOLUTION|>--- conflicted
+++ resolved
@@ -15,10 +15,7 @@
 type Flags struct {
 	Relay               bool
 	Debug               bool
-<<<<<<< HEAD
-=======
 	Wait                bool
->>>>>>> 6bdbdce6
 	DontEncrypt         bool
 	Server              string
 	File                string
@@ -41,10 +38,7 @@
 	flags := new(Flags)
 	flag.BoolVar(&flags.Relay, "relay", false, "run as relay")
 	flag.BoolVar(&flags.Debug, "debug", false, "debug mode")
-<<<<<<< HEAD
-=======
 	flag.BoolVar(&flags.Wait, "wait", false, "wait for code to be sent")
->>>>>>> 6bdbdce6
 	flag.StringVar(&flags.Server, "server", "cowyo.com", "address of relay server")
 	flag.StringVar(&flags.File, "send", "", "file to send")
 	flag.StringVar(&flags.Code, "code", "", "use your own code phrase")
